/*
Copyright SecureKey Technologies Inc. All Rights Reserved.

SPDX-License-Identifier: Apache-2.0
*/

/*
Package issuer enables the Issuer: An entity that creates SD-JWTs.

An SD-JWT is a digitally signed document containing digests over the claims
(per claim: a random salt, the claim name and the claim value).
It MAY further contain clear-text claims that are always disclosed to the Verifier.
It MUST be digitally signed using the Issuer's private key.

	SD-JWT-DOC = (METADATA, SD-CLAIMS, NON-SD-CLAIMS)
	SD-JWT = SD-JWT-DOC | SIG(SD-JWT-DOC, ISSUER-PRIV-KEY)

SD-CLAIMS is an array of digest values that ensure the integrity of
and map to the respective Disclosures.  Digest values are calculated
over the Disclosures, each of which contains the claim name (CLAIM-NAME),
the claim value (CLAIM-VALUE), and a random salt (SALT).
Digests are calculated using a hash function:

SD-CLAIMS = (
HASH(SALT, CLAIM-NAME, CLAIM-VALUE)
)*

SD-CLAIMS can also be nested deeper to capture more complex objects.

The Issuer further creates a set of Disclosures for all claims in the
SD-JWT. The Disclosures are sent to the Holder together with the SD-JWT:

DISCLOSURES = (
(SALT, CLAIM-NAME, CLAIM-VALUE)
)*

The SD-JWT and the Disclosures are sent to the Holder by the Issuer:

COMBINED-ISSUANCE = SD-JWT | DISCLOSURES
*/
package issuer

import (
	"crypto"
	"crypto/rand"
	"encoding/base64"
	"encoding/json"
	"errors"
	"fmt"
	mathrand "math/rand"
	"strings"
	"time"

	"github.com/go-jose/go-jose/v3/jwt"

	"github.com/hyperledger/aries-framework-go/component/kmscrypto/doc/jose"
	"github.com/hyperledger/aries-framework-go/component/kmscrypto/doc/jose/jwk"

	afgjwt "github.com/hyperledger/aries-framework-go/component/models/jwt"
	"github.com/hyperledger/aries-framework-go/component/models/sdjwt/common"
	jsonutil "github.com/hyperledger/aries-framework-go/component/models/util/json"
	utils "github.com/hyperledger/aries-framework-go/component/models/util/maphelpers"
)

const (
	defaultHash     = crypto.SHA256
	defaultSaltSize = 128 / 8

	decoyMinElements = 1
	decoyMaxElements = 4

	credentialSubjectKey = "credentialSubject"
	vcKey                = "vc"
)

var mr = mathrand.New(mathrand.NewSource(time.Now().Unix())) // nolint:gochecknoglobals

// Claims defines JSON Web Token Claims (https://tools.ietf.org/html/rfc7519#section-4)
type Claims jwt.Claims

// newOpts holds options for creating new SD-JWT.
type newOpts struct {
	Subject  string
	Audience string
	JTI      string
	ID       string

	Expiry    *jwt.NumericDate
	NotBefore *jwt.NumericDate
	IssuedAt  *jwt.NumericDate

	HolderPublicKey *jwk.JWK

	HashAlg crypto.Hash

	jsonMarshal func(v interface{}) ([]byte, error)
	getSalt     func() (string, error)

	addDecoyDigests  bool
	structuredClaims bool

<<<<<<< HEAD
	nonSDClaimsMap    map[string]bool
	version           common.SDJWTVersion
	alwaysInclude     map[string]bool
	recursiveClaimMap map[string]bool
=======
	sdjwtCredentialFormat bool

	nonSDClaimsMap map[string]bool
>>>>>>> d348468f
}

// NewOpt is the SD-JWT New option.
type NewOpt func(opts *newOpts)

// WithSDJWTWithVersion sets version for SD-JWT VC.
func WithSDJWTWithVersion(version common.SDJWTVersion) NewOpt {
	return func(opts *newOpts) {
		opts.version = version
	}
}

// WithJSONMarshaller is option is for marshalling disclosure.
func WithJSONMarshaller(jsonMarshal func(v interface{}) ([]byte, error)) NewOpt {
	return func(opts *newOpts) {
		opts.jsonMarshal = jsonMarshal
	}
}

// WithSaltFnc is an option for generating salt. Mostly used for testing.
// A new salt MUST be chosen for each claim independently of other salts.
// The RECOMMENDED minimum length of the randomly-generated portion of the salt is 128 bits.
// It is RECOMMENDED to base64url-encode the salt value, producing a string.
func WithSaltFnc(fnc func() (string, error)) NewOpt {
	return func(opts *newOpts) {
		opts.getSalt = fnc
	}
}

// WithIssuedAt is an option for SD-JWT payload. This is a clear-text claim that is always disclosed.
func WithIssuedAt(issuedAt *jwt.NumericDate) NewOpt {
	return func(opts *newOpts) {
		opts.IssuedAt = issuedAt
	}
}

// WithAudience is an option for SD-JWT payload. This is a clear-text claim that is always disclosed.
func WithAudience(audience string) NewOpt {
	return func(opts *newOpts) {
		opts.Audience = audience
	}
}

// WithExpiry is an option for SD-JWT payload. This is a clear-text claim that is always disclosed.
func WithExpiry(expiry *jwt.NumericDate) NewOpt {
	return func(opts *newOpts) {
		opts.Expiry = expiry
	}
}

// WithNotBefore is an option for SD-JWT payload. This is a clear-text claim that is always disclosed.
func WithNotBefore(notBefore *jwt.NumericDate) NewOpt {
	return func(opts *newOpts) {
		opts.NotBefore = notBefore
	}
}

// WithSubject is an option for SD-JWT payload. This is a clear-text claim that is always disclosed.
func WithSubject(subject string) NewOpt {
	return func(opts *newOpts) {
		opts.Subject = subject
	}
}

// WithJTI is an option for SD-JWT payload. This is a clear-text claim that is always disclosed.
func WithJTI(jti string) NewOpt {
	return func(opts *newOpts) {
		opts.JTI = jti
	}
}

// WithID is an option for SD-JWT payload. This is a clear-text claim that is always disclosed.
func WithID(id string) NewOpt {
	return func(opts *newOpts) {
		opts.ID = id
	}
}

// WithHolderPublicKey is an option for SD-JWT payload.
// The Holder can prove legitimate possession of an SD-JWT by proving control over the same private key during
// the issuance and presentation. An SD-JWT with Holder Binding contains a public key or a reference to a public key
// that matches to the private key controlled by the Holder.
// The "cnf" claim value MUST represent only a single proof-of-possession key. This implementation is using CNF "jwk".
func WithHolderPublicKey(jwk *jwk.JWK) NewOpt {
	return func(opts *newOpts) {
		opts.HolderPublicKey = jwk
	}
}

// WithHashAlgorithm is an option for hashing disclosures.
func WithHashAlgorithm(alg crypto.Hash) NewOpt {
	return func(opts *newOpts) {
		opts.HashAlg = alg
	}
}

// WithDecoyDigests is an option for adding decoy digests(default is false).
func WithDecoyDigests(flag bool) NewOpt {
	return func(opts *newOpts) {
		opts.addDecoyDigests = flag
	}
}

// WithStructuredClaims is an option for handling structured claims(default is false).
func WithStructuredClaims(flag bool) NewOpt {
	return func(opts *newOpts) {
		opts.structuredClaims = flag
	}
}

// WithSDJWTCredentialFormat is an option that declares the SDJWT credential format.
// Key difference with default format is that underlying object does not contain custom "vc" root claim.
// Example:
//
//	https://www.ietf.org/archive/id/draft-ietf-oauth-selective-disclosure-jwt-05.html#name-example-4b-w3c-verifiable-c.
func WithSDJWTCredentialFormat(flag bool) NewOpt {
	return func(opts *newOpts) {
		opts.sdjwtCredentialFormat = flag
	}
}

// WithNonSelectivelyDisclosableClaims is an option for provide claim names that should be ignored when creating
// selectively disclosable claims.
// For example if you would like to not selectively disclose id and degree type from the following claims:
// {
//
//	"degree": {
//	   "degree": "MIT",
//	   "type": "BachelorDegree",
//	 },
//	 "name": "Jayden Doe",
//	 "id": "did:example:ebfeb1f712ebc6f1c276e12ec21",
//	}
//
// you should specify the following array: []string{"id", "degree.type"}.
func WithNonSelectivelyDisclosableClaims(nonSDClaims []string) NewOpt {
	return func(opts *newOpts) {
		opts.nonSDClaimsMap = common.SliceToMap(nonSDClaims)
	}
}

// New creates new signed Selective Disclosure JWT based on input claims.
// The Issuer MUST create a Disclosure for each selectively disclosable claim as follows:
// Create an array of three elements in this order:
//
//	A salt value. Generated by the system, the salt value MUST be unique for each claim that is to be selectively
//	disclosed.
//	The claim name, or key, as it would be used in a regular JWT body. This MUST be a string.
//	The claim's value, as it would be used in a regular JWT body. The value MAY be of any type that is allowed in JSON,
//	including numbers, strings, booleans, arrays, and objects.
//
// Then JSON-encode the array such that an UTF-8 string is produced.
// Then base64url-encode the byte representation of the UTF-8 string to create the Disclosure.
func New(issuer string, claims interface{}, headers jose.Headers,
	signer jose.Signer, opts ...NewOpt) (*SelectiveDisclosureJWT, error) {
	nOpts := &newOpts{
		jsonMarshal:    json.Marshal,
		getSalt:        generateSalt,
		HashAlg:        defaultHash,
		nonSDClaimsMap: make(map[string]bool),
	}

	for _, opt := range opts {
		opt(nOpts)
	}

	claimsMap, err := afgjwt.PayloadToMap(claims)
	if err != nil {
		return nil, fmt.Errorf("convert payload to map: %w", err)
	}

	// check for the presence of the _sd claim in claims map
	found := common.KeyExistsInMap(common.SDKey, claimsMap)
	if found {
		return nil, fmt.Errorf("key '%s' cannot be present in the claims", common.SDKey)
	}

	sdJWTBuilder := getBuilderByVersion(nOpts.version)
	disclosures, digests, err := sdJWTBuilder.CreateDisclosuresAndDigests("", claimsMap, nOpts)
	if err != nil {
		return nil, err
	}

	payload, err := jsonutil.MergeCustomFields(createPayload(issuer, nOpts), digests)
	if err != nil {
		return nil, fmt.Errorf("failed to merge payload and digests: %w", err)
	}

	signedJWT, err := afgjwt.NewSigned(payload, headers, signer)
	if err != nil {
		return nil, fmt.Errorf("failed to create SD-JWT from payload[%+v]: %w", payload, err)
	}

	return &SelectiveDisclosureJWT{Disclosures: disclosures, SignedJWT: signedJWT}, nil
}

/*
NewFromVC creates new signed Selective Disclosure JWT based on Verifiable Credential.

Algorithm:
  - extract credential subject map from verifiable credential
  - create un-signed SD-JWT plus Disclosures with credential subject map
  - decode claims from SD-JWT to get credential subject map with selective disclosures
  - replace VC credential subject with newly created credential subject with selective disclosures
  - create signed SD-JWT based on VC
  - return signed SD-JWT plus Disclosures
*/
<<<<<<< HEAD
func NewFromVC(
	vc map[string]interface{},
	headers jose.Headers,
	signer jose.Signer,
	opts ...NewOpt,
) (*SelectiveDisclosureJWT, error) {
=======
func NewFromVC(vc map[string]interface{}, headers jose.Headers,
	signer jose.Signer, opts ...NewOpt) (*SelectiveDisclosureJWT, error) {
	nOpts := &newOpts{}

	for _, opt := range opts {
		opt(nOpts)
	}

>>>>>>> d348468f
	csObj, ok := common.GetKeyFromVC(credentialSubjectKey, vc)
	if !ok {
		return nil, fmt.Errorf("credential subject not found")
	}

	cs, ok := csObj.(map[string]interface{})
	if !ok {
		return nil, fmt.Errorf("credential subject must be an object")
	}

	token, err := New("", cs, nil, &unsecuredJWTSigner{}, opts...)
	if err != nil {
		return nil, err
	}

	var vcClaims = vc
	if !nOpts.sdjwtCredentialFormat {
		// Since it's not SD JWT credential format - need to consider "vc" underlying object
		vcClaims, ok = vc[vcKey].(map[string]interface{})
		if !ok {
			return nil, errors.New("invalid vc claim")
		}
	}

	selectiveCredentialSubject := utils.CopyMap(token.SignedJWT.Payload)
	// move _sd_alg key from credential subject to vc as per example 4 in spec
	vcClaims[common.SDAlgorithmKey] = selectiveCredentialSubject[common.SDAlgorithmKey]
	delete(selectiveCredentialSubject, common.SDAlgorithmKey)

	// move cnf key from credential subject to vc as per example 4 in spec
	cnfObj, ok := selectiveCredentialSubject[common.CNFKey]
	if ok {
		vcClaims[common.CNFKey] = cnfObj

		delete(selectiveCredentialSubject, common.CNFKey)
	}

	// update VC with 'selective' credential subject
	vcClaims[credentialSubjectKey] = selectiveCredentialSubject

	// sign VC with 'selective' credential subject
	signedJWT, err := afgjwt.NewSigned(vc, headers, signer)
	if err != nil {
		return nil, err
	}

	sdJWT := &SelectiveDisclosureJWT{Disclosures: token.Disclosures, SignedJWT: signedJWT}

	return sdJWT, nil
}

func createPayload(issuer string, nOpts *newOpts) *payload {
	var cnf map[string]interface{}
	if nOpts.HolderPublicKey != nil {
		cnf = make(map[string]interface{})
		cnf["jwk"] = nOpts.HolderPublicKey
	}

	payload := &payload{
		Issuer:    issuer,
		JTI:       nOpts.JTI,
		ID:        nOpts.ID,
		Subject:   nOpts.Subject,
		Audience:  nOpts.Audience,
		IssuedAt:  nOpts.IssuedAt,
		Expiry:    nOpts.Expiry,
		NotBefore: nOpts.NotBefore,
		CNF:       cnf,
		SDAlg:     strings.ToLower(nOpts.HashAlg.String()),
	}

	return payload
}

func createDigests(disclosures []string, nOpts *newOpts) ([]string, error) {
	var digests []string

	for _, disclosure := range disclosures {
		digest, inErr := common.GetHash(nOpts.HashAlg, disclosure)
		if inErr != nil {
			return nil, fmt.Errorf("hash disclosure: %w", inErr)
		}

		digests = append(digests, digest)
	}

	mr.Shuffle(len(digests), func(i, j int) {
		digests[i], digests[j] = digests[j], digests[i]
	})

	return digests, nil
}

func createDecoyDisclosures(opts *newOpts) ([]string, error) {
	if !opts.addDecoyDigests {
		return nil, nil
	}

	n := mr.Intn(decoyMaxElements-decoyMinElements+1) + decoyMinElements

	var decoyDisclosures []string

	for i := 0; i < n; i++ {
		salt, err := opts.getSalt()
		if err != nil {
			return nil, err
		}

		decoyDisclosures = append(decoyDisclosures, salt)
	}

	return decoyDisclosures, nil
}

// SelectiveDisclosureJWT defines Selective Disclosure JSON Web Token (https://tools.ietf.org/html/rfc7519)
type SelectiveDisclosureJWT struct {
	SignedJWT   *afgjwt.JSONWebToken
	Disclosures []string
}

// DecodeClaims fills input c with claims of a token.
func (j *SelectiveDisclosureJWT) DecodeClaims(c interface{}) error {
	return j.SignedJWT.DecodeClaims(c)
}

// LookupStringHeader makes look up of particular header with string value.
func (j *SelectiveDisclosureJWT) LookupStringHeader(name string) string {
	return j.SignedJWT.LookupStringHeader(name)
}

// Serialize makes (compact) serialization of token.
func (j *SelectiveDisclosureJWT) Serialize(detached bool) (string, error) {
	if j.SignedJWT == nil {
		return "", errors.New("JWS serialization is supported only")
	}

	signedJWT, err := j.SignedJWT.Serialize(detached)
	if err != nil {
		return "", err
	}

	cf := common.CombinedFormatForIssuance{
		SDJWT:       signedJWT,
		Disclosures: j.Disclosures,
	}

	return cf.Serialize(), nil
}

<<<<<<< HEAD
=======
func createDisclosuresAndDigests(path string, claims map[string]interface{}, opts *newOpts) ([]string, map[string]interface{}, error) { // nolint:lll,gocyclo
	var disclosures []string

	var levelDisclosures []string

	digestsMap := make(map[string]interface{})

	decoyDisclosures, err := createDecoyDisclosures(opts)
	if err != nil {
		return nil, nil, fmt.Errorf("failed to create decoy disclosures: %w", err)
	}

	for key, value := range claims {
		curPath := key
		if path != "" {
			curPath = path + "." + key
		}

		if obj, ok := value.(map[string]interface{}); ok && opts.structuredClaims {
			nestedDisclosures, nestedDigestsMap, e := createDisclosuresAndDigests(curPath, obj, opts)
			if e != nil {
				return nil, nil, e
			}

			digestsMap[key] = nestedDigestsMap

			disclosures = append(disclosures, nestedDisclosures...)
		} else {
			if _, ok := opts.nonSDClaimsMap[curPath]; ok {
				digestsMap[key] = value

				continue
			}

			disclosure, e := createDisclosure(key, value, opts)
			if e != nil {
				return nil, nil, fmt.Errorf("create disclosure: %w", e)
			}

			levelDisclosures = append(levelDisclosures, disclosure)
		}
	}

	disclosures = append(disclosures, levelDisclosures...)

	digests, err := createDigests(append(levelDisclosures, decoyDisclosures...), opts)
	if err != nil {
		return nil, nil, err
	}

	if len(digests) > 0 {
		digestsMap[common.SDKey] = digests
	}

	return disclosures, digestsMap, nil
}

func createDisclosure(key string, value interface{}, opts *newOpts) (string, error) {
	salt, err := opts.getSalt()
	if err != nil {
		return "", fmt.Errorf("generate salt: %w", err)
	}

	disclosure := []interface{}{salt, key, value}

	disclosureBytes, err := opts.jsonMarshal(disclosure)
	if err != nil {
		return "", fmt.Errorf("marshal disclosure: %w", err)
	}

	return base64.RawURLEncoding.EncodeToString(disclosureBytes), nil
}

>>>>>>> d348468f
func generateSalt() (string, error) {
	salt := make([]byte, defaultSaltSize)

	_, err := rand.Read(salt)
	if err != nil {
		return "", err
	}

	// it is RECOMMENDED to base64url-encode the salt value, producing a string.
	return base64.RawURLEncoding.EncodeToString(salt), nil
}

// payload represents SD-JWT payload.
type payload struct {
	// registered claim names
	Issuer    string           `json:"iss,omitempty"`
	Subject   string           `json:"sub,omitempty"`
	Audience  string           `json:"aud,omitempty"`
	JTI       string           `json:"jti,omitempty"`
	Expiry    *jwt.NumericDate `json:"exp,omitempty"`
	NotBefore *jwt.NumericDate `json:"nbf,omitempty"`
	IssuedAt  *jwt.NumericDate `json:"iat,omitempty"`

	// non-registered name that can be used for claims based holder binding
	ID string `json:"id,omitempty"`

	// SD-JWT specific
	CNF   map[string]interface{} `json:"cnf,omitempty"`
	SDAlg string                 `json:"_sd_alg,omitempty"`
}

type unsecuredJWTSigner struct{}

func (s unsecuredJWTSigner) Sign(_ []byte) ([]byte, error) {
	return []byte(""), nil
}

func (s unsecuredJWTSigner) Headers() jose.Headers {
	return map[string]interface{}{
		jose.HeaderAlgorithm: afgjwt.AlgorithmNone,
	}
}<|MERGE_RESOLUTION|>--- conflicted
+++ resolved
@@ -99,16 +99,11 @@
 	addDecoyDigests  bool
 	structuredClaims bool
 
-<<<<<<< HEAD
 	nonSDClaimsMap    map[string]bool
 	version           common.SDJWTVersion
 	alwaysInclude     map[string]bool
 	recursiveClaimMap map[string]bool
-=======
 	sdjwtCredentialFormat bool
-
-	nonSDClaimsMap map[string]bool
->>>>>>> d348468f
 }
 
 // NewOpt is the SD-JWT New option.
@@ -316,14 +311,6 @@
   - create signed SD-JWT based on VC
   - return signed SD-JWT plus Disclosures
 */
-<<<<<<< HEAD
-func NewFromVC(
-	vc map[string]interface{},
-	headers jose.Headers,
-	signer jose.Signer,
-	opts ...NewOpt,
-) (*SelectiveDisclosureJWT, error) {
-=======
 func NewFromVC(vc map[string]interface{}, headers jose.Headers,
 	signer jose.Signer, opts ...NewOpt) (*SelectiveDisclosureJWT, error) {
 	nOpts := &newOpts{}
@@ -332,7 +319,6 @@
 		opt(nOpts)
 	}
 
->>>>>>> d348468f
 	csObj, ok := common.GetKeyFromVC(credentialSubjectKey, vc)
 	if !ok {
 		return nil, fmt.Errorf("credential subject not found")
@@ -482,82 +468,6 @@
 	return cf.Serialize(), nil
 }
 
-<<<<<<< HEAD
-=======
-func createDisclosuresAndDigests(path string, claims map[string]interface{}, opts *newOpts) ([]string, map[string]interface{}, error) { // nolint:lll,gocyclo
-	var disclosures []string
-
-	var levelDisclosures []string
-
-	digestsMap := make(map[string]interface{})
-
-	decoyDisclosures, err := createDecoyDisclosures(opts)
-	if err != nil {
-		return nil, nil, fmt.Errorf("failed to create decoy disclosures: %w", err)
-	}
-
-	for key, value := range claims {
-		curPath := key
-		if path != "" {
-			curPath = path + "." + key
-		}
-
-		if obj, ok := value.(map[string]interface{}); ok && opts.structuredClaims {
-			nestedDisclosures, nestedDigestsMap, e := createDisclosuresAndDigests(curPath, obj, opts)
-			if e != nil {
-				return nil, nil, e
-			}
-
-			digestsMap[key] = nestedDigestsMap
-
-			disclosures = append(disclosures, nestedDisclosures...)
-		} else {
-			if _, ok := opts.nonSDClaimsMap[curPath]; ok {
-				digestsMap[key] = value
-
-				continue
-			}
-
-			disclosure, e := createDisclosure(key, value, opts)
-			if e != nil {
-				return nil, nil, fmt.Errorf("create disclosure: %w", e)
-			}
-
-			levelDisclosures = append(levelDisclosures, disclosure)
-		}
-	}
-
-	disclosures = append(disclosures, levelDisclosures...)
-
-	digests, err := createDigests(append(levelDisclosures, decoyDisclosures...), opts)
-	if err != nil {
-		return nil, nil, err
-	}
-
-	if len(digests) > 0 {
-		digestsMap[common.SDKey] = digests
-	}
-
-	return disclosures, digestsMap, nil
-}
-
-func createDisclosure(key string, value interface{}, opts *newOpts) (string, error) {
-	salt, err := opts.getSalt()
-	if err != nil {
-		return "", fmt.Errorf("generate salt: %w", err)
-	}
-
-	disclosure := []interface{}{salt, key, value}
-
-	disclosureBytes, err := opts.jsonMarshal(disclosure)
-	if err != nil {
-		return "", fmt.Errorf("marshal disclosure: %w", err)
-	}
-
-	return base64.RawURLEncoding.EncodeToString(disclosureBytes), nil
-}
-
->>>>>>> d348468f
 func generateSalt() (string, error) {
 	salt := make([]byte, defaultSaltSize)
 
