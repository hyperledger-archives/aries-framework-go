package issuer

import (
	"encoding/base64"
	"fmt"

	"github.com/hyperledger/aries-framework-go/component/models/sdjwt/common"
)

type builder interface {
	CreateDisclosuresAndDigests(
		path string,
		claims map[string]interface{},
		opts *newOpts,
<<<<<<< HEAD
	) ([]*DisclosureEntity, map[string]interface{}, error)
=======
	) ([]string, map[string]interface{}, error)

	ExtractCredentialClaims(vcClaims map[string]interface{}) (map[string]interface{}, error)
>>>>>>> 6ef488ae
}

func getBuilderByVersion(
	version common.SDJWTVersion,
) builder {
	switch version {
	case common.SDJWTVersionV5:
		return NewSDJWTBuilderV5()
	default:
		return NewSDJWTBuilderV2()
	}
}

type SDJWTBuilderV2 struct {
}

func NewSDJWTBuilderV2() *SDJWTBuilderV2 {
	return &SDJWTBuilderV2{}
}

func (s *SDJWTBuilderV2) CreateDisclosuresAndDigests(
	path string,
	claims map[string]interface{},
	opts *newOpts,
) ([]*DisclosureEntity, map[string]interface{}, error) { // nolint:lll
	var disclosures []*DisclosureEntity

	var levelDisclosures []*DisclosureEntity

	digestsMap := make(map[string]interface{})

	decoyDisclosures, err := createDecoyDisclosures(opts)
	if err != nil {
		return nil, nil, fmt.Errorf("failed to create decoy disclosures: %w", err)
	}

	for key, value := range claims {
		curPath := key
		if path != "" {
			curPath = path + "." + key
		}

		if obj, ok := value.(map[string]interface{}); ok && opts.structuredClaims {
			nestedDisclosures, nestedDigestsMap, e := s.CreateDisclosuresAndDigests(curPath, obj, opts)
			if e != nil {
				return nil, nil, e
			}

			digestsMap[key] = nestedDigestsMap

			disclosures = append(disclosures, nestedDisclosures...)
		} else {
			if _, ok := opts.nonSDClaimsMap[curPath]; ok {
				digestsMap[key] = value

				continue
			}

			disclosure, e := s.createDisclosure(key, value, opts)
			if e != nil {
				return nil, nil, fmt.Errorf("create disclosure: %w", e)
			}

			levelDisclosures = append(levelDisclosures, disclosure)
		}
	}

	disclosures = append(disclosures, levelDisclosures...)

	digests, err := createDigests(append(levelDisclosures, decoyDisclosures...), opts)
	if err != nil {
		return nil, nil, err
	}

	digestsMap[common.SDKey] = digests

	return disclosures, digestsMap, nil
}

func (s *SDJWTBuilderV2) createDisclosure(
	key string,
	value interface{},
	opts *newOpts,
) (*DisclosureEntity, error) {
	salt, err := opts.getSalt()
	if err != nil {
		return nil, fmt.Errorf("generate salt: %w", err)
	}

	disclosure := []interface{}{salt, key, value}

	disclosureBytes, err := opts.jsonMarshal(disclosure)
	if err != nil {
		return nil, fmt.Errorf("marshal disclosure: %w", err)
	}

<<<<<<< HEAD
	return &DisclosureEntity{
		Result: base64.RawURLEncoding.EncodeToString(disclosureBytes),
	}, nil
=======
	return base64.RawURLEncoding.EncodeToString(disclosureBytes), nil
}

func (s *SDJWTBuilderV2) ExtractCredentialClaims(vcClaims map[string]interface{}) (map[string]interface{}, error) {
	return vcClaims, nil
>>>>>>> 6ef488ae
}<|MERGE_RESOLUTION|>--- conflicted
+++ resolved
@@ -12,13 +12,8 @@
 		path string,
 		claims map[string]interface{},
 		opts *newOpts,
-<<<<<<< HEAD
 	) ([]*DisclosureEntity, map[string]interface{}, error)
-=======
-	) ([]string, map[string]interface{}, error)
-
 	ExtractCredentialClaims(vcClaims map[string]interface{}) (map[string]interface{}, error)
->>>>>>> 6ef488ae
 }
 
 func getBuilderByVersion(
@@ -115,15 +110,11 @@
 		return nil, fmt.Errorf("marshal disclosure: %w", err)
 	}
 
-<<<<<<< HEAD
 	return &DisclosureEntity{
 		Result: base64.RawURLEncoding.EncodeToString(disclosureBytes),
 	}, nil
-=======
-	return base64.RawURLEncoding.EncodeToString(disclosureBytes), nil
 }
 
 func (s *SDJWTBuilderV2) ExtractCredentialClaims(vcClaims map[string]interface{}) (map[string]interface{}, error) {
 	return vcClaims, nil
->>>>>>> 6ef488ae
 }