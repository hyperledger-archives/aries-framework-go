package issuer

import (
	"encoding/base64"
	"errors"
	"fmt"
	"reflect"

	"github.com/hyperledger/aries-framework-go/component/models/sdjwt/common"
)

type SDJWTBuilderV5 struct {
	debugMode bool
}

func (s *SDJWTBuilderV5) keysToExclude() []string {
	return []string{
		"iss",
		"iat",
		"nbf",
		"exp",
		"cnf",
		"type",
		"status",
		"sub",
	}
}

func NewSDJWTBuilderV5() *SDJWTBuilderV5 {
	return &SDJWTBuilderV5{}
}

func (s *SDJWTBuilderV5) isAlwaysInclude(curPath string, opts *newOpts) bool {
	if opts == nil || len(opts.alwaysInclude) == 0 {
		return false
	}

	_, ok := opts.alwaysInclude[curPath]
	return ok
}

func (s *SDJWTBuilderV5) isIgnored(curPath string, opts *newOpts) bool {
	if opts == nil || len(opts.nonSDClaimsMap) == 0 {
		return false
	}

	_, ok := opts.nonSDClaimsMap[curPath]
	return ok
}

func (s *SDJWTBuilderV5) isRecursive(curPath string, opts *newOpts) bool {
	if opts == nil || len(opts.recursiveClaimMap) == 0 {
		return false
	}

	_, ok := opts.recursiveClaimMap[curPath]
	return ok
}

func (s *SDJWTBuilderV5) extractValueOptions(curPath string, opts *newOpts) valueOption {
	return valueOption{
		IsStructured:    opts.structuredClaims,
		IsAlwaysInclude: s.isAlwaysInclude(curPath, opts),
		IsIgnored:       s.isIgnored(curPath, opts),
		IsRecursive:     s.isRecursive(curPath, opts),
	}
}

type valueOption struct {
	IsStructured    bool
	IsAlwaysInclude bool
	IsIgnored       bool
	IsRecursive     bool
}

func (s *SDJWTBuilderV5) CreateDisclosuresAndDigests(
	path string,
	claims map[string]interface{},
	opts *newOpts,
) ([]*DisclosureEntity, map[string]interface{}, error) {
	digestsMap := map[string]interface{}{}
	finalSDDigest, err := createDecoyDisclosures(opts)
	if err != nil {
		return nil, nil, fmt.Errorf("failed to create decoy disclosures: %w", err)
	}

	var allDisclosures []*DisclosureEntity
	for key, value := range claims {
		curPath := key
		if path != "" {
			curPath = path + "." + key
		}

		kind := reflect.TypeOf(value).Kind()

		valOption := s.extractValueOptions(curPath, opts)
		switch kind {
		case reflect.Map:
			if valOption.IsIgnored {
				digestsMap[key] = value
			} else if valOption.IsRecursive {
				nestedDisclosures, nestedDigestsMap, mapErr := s.CreateDisclosuresAndDigests(
					curPath,
					value.(map[string]interface{}),
					opts,
				)
				if mapErr != nil {
					return nil, nil, mapErr
				}

				disclosure, disErr := s.createDisclosure(key, nestedDigestsMap, opts)
				if disErr != nil {
					return nil, nil, fmt.Errorf(
						"create disclosure for recursive disclosure value with path [%v]: %w",
						path, disErr)
				}

				finalSDDigest = append(finalSDDigest, disclosure)
				allDisclosures = append(allDisclosures, nestedDisclosures...)
			} else if valOption.IsAlwaysInclude || valOption.IsStructured {
				nestedDisclosures, nestedDigestsMap, mapErr := s.CreateDisclosuresAndDigests(
					curPath,
					value.(map[string]interface{}),
					opts,
				)
				if mapErr != nil {
					return nil, nil, mapErr
				}

				digestsMap[key] = nestedDigestsMap

				allDisclosures = append(allDisclosures, nestedDisclosures...)
			} else { // plain
				disclosure, disErr := s.createDisclosure(key, value, opts)
				if disErr != nil {
					return nil, nil, fmt.Errorf("create disclosure for map object [%v]: %w",
						path, disErr)
				}

				finalSDDigest = append(finalSDDigest, disclosure)
			}
		case reflect.Array:
			fallthrough
		case reflect.Slice:
			if valOption.IsIgnored { // whole array ignored
				digestsMap[key] = value
				continue
			}

			elementsDigest, elementsDisclosures, arrayElemErr := s.processArrayElements(value, curPath, opts)
			if arrayElemErr != nil {
				return nil, nil, arrayElemErr
			}

			if valOption.IsAlwaysInclude || valOption.IsStructured {
				digestsMap[key] = elementsDigest
			} else { // plain
				disclosure, disErr := s.createDisclosure(key, value, opts)
				if disErr != nil {
					return nil, nil, fmt.Errorf("create disclosure for whole err with path [%v]: %w",
						path, disErr)
				}

				finalSDDigest = append(finalSDDigest, disclosure)
			}

			allDisclosures = append(allDisclosures, elementsDisclosures...)
		default:
			disclosure, disErr := s.createDisclosure(key, value, opts)
			if disErr != nil {
				return nil, nil, fmt.Errorf("create disclosure for simple value with path [%v]: %w",
					path, disErr)
			}

			finalSDDigest = append(finalSDDigest, disclosure)
		}
	}

	digests, err := createDigests(finalSDDigest, opts)
	if err != nil {
		return nil, nil, err
	}

	digestsMap[common.SDKey] = digests

	return append(finalSDDigest, allDisclosures...), digestsMap, nil
}

func (s *SDJWTBuilderV5) processArrayElements(
	value interface{},
	path string,
	opts *newOpts,
) ([]interface{}, []*DisclosureEntity, error) {
	valSl := reflect.ValueOf(value)
	var digestArr []interface{}
	var elementsDisclosures []*DisclosureEntity
	for i := 0; i < valSl.Len(); i++ {
		elementPath := fmt.Sprintf("%v[%v]", path, i)
		elementOptions := s.extractValueOptions(elementPath, opts)
		elementValue := valSl.Index(i).Interface()

		if elementOptions.IsIgnored {
			digestArr = append(digestArr, elementValue)
			continue
		}

		disclosure, err := s.createDisclosure("", elementValue, opts)
		if err != nil {
			return nil, nil,
				fmt.Errorf("create element disclosure for path [%v]: %w", elementPath, err)
		}

		digest, err := createDigest(disclosure, opts)
		if err != nil {
			return nil, nil,
				fmt.Errorf("can not create digest for array element [%v]: %w", elementPath, err)
		}

		elementsDisclosures = append(elementsDisclosures, disclosure)
		digestArr = append(digestArr, map[string]string{"...": digest})
	}

	return digestArr, elementsDisclosures, nil
}

func (s *SDJWTBuilderV5) createDisclosure(
	key string,
	value interface{},
	opts *newOpts,
) (*DisclosureEntity, error) {
	salt, err := opts.getSalt()
	if err != nil {
		return nil, fmt.Errorf("generate salt: %w", err)
	}

	finalDis := &DisclosureEntity{
		Salt: salt,
	}
	disclosure := []interface{}{salt}
	if key != "" {
		disclosure = append(disclosure, key)
	}
	disclosure = append(disclosure, value)

	disclosureBytes, err := opts.jsonMarshal(disclosure)
	if err != nil {
		return nil, fmt.Errorf("marshal disclosure: %w", err)
	}

<<<<<<< HEAD
	finalDis.Key = key
	finalDis.Value = value
	finalDis.Result = base64.RawURLEncoding.EncodeToString(disclosureBytes)

	if s.debugMode {
		finalDis.DebugArr = disclosure
		finalDis.DebugStr = string(disclosureBytes)
	}

	return finalDis, nil
}

type DisclosureEntity struct {
	Result      string
	Salt        string
	Key         string
	Value       interface{}
	DebugArr    []interface{}
	DebugStr    string
	DebugDigest string
=======
	return base64.RawURLEncoding.EncodeToString(disclosureBytes), nil
}

func (s *SDJWTBuilderV5) ExtractCredentialClaims(vcClaims map[string]interface{}) (map[string]interface{}, error) {
	vc, ok := vcClaims[vcKey].(map[string]interface{})
	if !ok {
		return nil, errors.New("invalid vc claim")
	}

	return vc, nil
>>>>>>> 6ef488ae
}<|MERGE_RESOLUTION|>--- conflicted
+++ resolved
@@ -247,7 +247,6 @@
 		return nil, fmt.Errorf("marshal disclosure: %w", err)
 	}
 
-<<<<<<< HEAD
 	finalDis.Key = key
 	finalDis.Value = value
 	finalDis.Result = base64.RawURLEncoding.EncodeToString(disclosureBytes)
@@ -268,8 +267,6 @@
 	DebugArr    []interface{}
 	DebugStr    string
 	DebugDigest string
-=======
-	return base64.RawURLEncoding.EncodeToString(disclosureBytes), nil
 }
 
 func (s *SDJWTBuilderV5) ExtractCredentialClaims(vcClaims map[string]interface{}) (map[string]interface{}, error) {
@@ -279,5 +276,4 @@
 	}
 
 	return vc, nil
->>>>>>> 6ef488ae
 }