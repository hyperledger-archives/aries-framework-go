/*
Copyright SecureKey Technologies Inc. All Rights Reserved.

SPDX-License-Identifier: Apache-2.0
*/

// Package holder enables the Holder: an entity that receives SD-JWTs from the Issuer and has control over them.
package holder

import (
	"crypto"
	"fmt"
	"time"

	"github.com/go-jose/go-jose/v3/jwt"

	"github.com/hyperledger/aries-framework-go/component/kmscrypto/doc/jose"

	afgjwt "github.com/hyperledger/aries-framework-go/component/models/jwt"
	"github.com/hyperledger/aries-framework-go/component/models/sdjwt/common"
)

// Claim defines claim.
type Claim struct {
	Disclosure string
	Name       string
	Value      interface{}
}

// jwtParseOpts holds options for the SD-JWT parsing.
type parseOpts struct {
	detachedPayload []byte
	sigVerifier     jose.SignatureVerifier

	issuerSigningAlgorithms []string
	sdjwtV5Validation       bool
	expectedTypHeader       string

	leewayForClaimsValidation time.Duration
}

// ParseOpt is the SD-JWT Parser option.
type ParseOpt func(opts *parseOpts)

// WithJWTDetachedPayload option is for definition of JWT detached payload.
func WithJWTDetachedPayload(payload []byte) ParseOpt {
	return func(opts *parseOpts) {
		opts.detachedPayload = payload
	}
}

// WithSignatureVerifier option is for definition of JWT detached payload.
func WithSignatureVerifier(signatureVerifier jose.SignatureVerifier) ParseOpt {
	return func(opts *parseOpts) {
		opts.sigVerifier = signatureVerifier
	}
}

// WithSDJWTV5Validation option is for defining additional holder verification defined in SDJWT V5 spec.
// Section: https://www.ietf.org/archive/id/draft-ietf-oauth-selective-disclosure-jwt-05.html#section-6.1-3
func WithSDJWTV5Validation(flag bool) ParseOpt {
	return func(opts *parseOpts) {
		opts.sdjwtV5Validation = flag
	}
}

// WithIssuerSigningAlgorithms option is for defining secure signing algorithms (for holder verification).
func WithIssuerSigningAlgorithms(algorithms []string) ParseOpt {
	return func(opts *parseOpts) {
		opts.issuerSigningAlgorithms = algorithms
	}
}

// WithLeewayForClaimsValidation is an option for claims time(s) validation.
func WithLeewayForClaimsValidation(duration time.Duration) ParseOpt {
	return func(opts *parseOpts) {
		opts.leewayForClaimsValidation = duration
	}
}

// WithExpectedTypHeader is an option for JWT typ header validation.
// Might be relevant for SDJWT V5 VC validation.
// Spec: https://vcstuff.github.io/draft-terbu-sd-jwt-vc/draft-terbu-oauth-sd-jwt-vc.html#name-header-parameters
func WithExpectedTypHeader(typ string) ParseOpt {
	return func(opts *parseOpts) {
		opts.expectedTypHeader = typ
	}
}

// Parse parses issuer SD-JWT and returns claims that can be selected.
// The Holder MUST perform the following (or equivalent) steps when receiving a Combined Format for Issuance:
//
//   - Separate the SD-JWT and the Disclosures in the Combined Format for Issuance.
//
//   - Hash all the Disclosures separately.
//
//   - Find the places in the SD-JWT where the digests of the Disclosures are included.
//
//   - If any of the digests cannot be found in the SD-JWT, the Holder MUST reject the SD-JWT.
//
//   - Decode Disclosures and obtain plaintext of the claim values.
//
//     It is up to the Holder how to maintain the mapping between the Disclosures and the plaintext claim values to
//     be able to display them to the End-User when needed.
func Parse(combinedFormatForIssuance string, opts ...ParseOpt) ([]*Claim, error) {
	pOpts := &parseOpts{
		sigVerifier: &NoopSignatureVerifier{},
	}

	for _, opt := range opts {
		opt(pOpts)
	}

	cfi := common.ParseCombinedFormatForIssuance(combinedFormatForIssuance)

	// Validate the signature over the Issuer-signed JWT.
	signedJWT, _, err := afgjwt.Parse(cfi.SDJWT,
		afgjwt.WithSignatureVerifier(pOpts.sigVerifier),
		afgjwt.WithJWTDetachedPayload(pOpts.detachedPayload))
	if err != nil {
		return nil, err
	}

<<<<<<< HEAD
	if pOpts.sdjwtV5Validation {
		// Apply additional validation for V5.
		if err = applySDJWTV5Validation(signedJWT, cfi.Disclosures, pOpts); err != nil {
			return nil, err
		}
	}
=======
	//switch common.SDJWTVersionV5 {
	//case common.SDJWTVersionV5:
	//	// Apply additional validation for V5.
	//	if err = applySDJWTV5Validation(signedJWT, cfi.Disclosures, pOpts); err != nil {
	//		return nil, err
	//	}
	//}
>>>>>>> 09d03400

	err = common.VerifyDisclosuresInSDJWT(cfi.Disclosures, signedJWT)
	if err != nil {
		return nil, err
	}

	cryptoHash, err := common.GetCryptoHashFromClaims(signedJWT.Payload)
	if err != nil {
		return nil, err
	}

	return getClaims(cfi.Disclosures, cryptoHash)
}

func getClaims(
	disclosures []string,
	hash crypto.Hash,
) ([]*Claim, error) {
	disclosureClaims, err := common.GetDisclosureClaims(disclosures, hash)
	if err != nil {
		return nil, fmt.Errorf("failed to get claims from disclosures: %w", err)
	}

	var claims []*Claim
	for _, disclosure := range disclosureClaims {
		claims = append(claims,
			&Claim{
				Disclosure: disclosure.Disclosure,
				Name:       disclosure.Name,
				Value:      disclosure.Value,
			})
	}

	return claims, nil
}

// applySDJWTV5Validation applies additional validation to signedJWT that were introduces in V5 spec.
// Doc: https://www.ietf.org/archive/id/draft-ietf-oauth-selective-disclosure-jwt-05.html#section-6.1-3.
func applySDJWTV5Validation(signedJWT *afgjwt.JSONWebToken, disclosures []string, pOpts *parseOpts) error {
	// If a Key Binding JWT is received by a Holder, the SD-JWT SHOULD be rejected.
	var possibleKeyBinding string
	if l := len(disclosures); l > 0 {
		possibleKeyBinding = disclosures[l-1]
	}

	if afgjwt.IsJWS(possibleKeyBinding) || afgjwt.IsJWTUnsecured(possibleKeyBinding) {
		return fmt.Errorf("unexpected key binding JWT supplied")
	}

	if pOpts.expectedTypHeader != "" {
		// Check that the typ header.
		// Spec: https://vcstuff.github.io/draft-terbu-sd-jwt-vc/draft-terbu-oauth-sd-jwt-vc.html#name-header-parameters
		err := common.VerifyTyp(signedJWT.Headers, pOpts.expectedTypHeader)
		if err != nil {
			return fmt.Errorf("verify typ header: %w", err)
		}
	}

	// Ensure that a signing algorithm was used that was deemed secure for the application.
	// The none algorithm MUST NOT be accepted.
	err := common.VerifySigningAlg(signedJWT.Headers, pOpts.issuerSigningAlgorithms)
	if err != nil {
		return fmt.Errorf("failed to verify issuer signing algorithm: %w", err)
	}

	// TODO: Validate the Issuer of the SD-JWT and that the signing key belongs to this Issuer.

	// Check that the SD-JWT is valid using nbf, iat, and exp claims,
	// if provided in the SD-JWT, and not selectively disclosed.
	err = common.VerifyJWT(signedJWT, pOpts.leewayForClaimsValidation)
	if err != nil {
		return err
	}

	return nil
}

// BindingPayload represents holder verification payload.
type BindingPayload struct {
	Nonce    string           `json:"nonce,omitempty"`
	Audience string           `json:"aud,omitempty"`
	IssuedAt *jwt.NumericDate `json:"iat,omitempty"`
}

// BindingInfo defines holder verification payload and signer.
type BindingInfo struct {
	Payload BindingPayload
	Signer  jose.Signer
	Headers jose.Headers
}

// options holds options for holder.
type options struct {
	holderVerificationInfo *BindingInfo
}

// Option is a holder option.
type Option func(opts *options)

// WithHolderBinding option to set optional holder binding.
// Deprecated. Use WithHolderVerification instead.
func WithHolderBinding(info *BindingInfo) Option {
	return func(opts *options) {
		opts.holderVerificationInfo = info
	}
}

// WithHolderVerification option to set optional holder verification.
func WithHolderVerification(info *BindingInfo) Option {
	return func(opts *options) {
		opts.holderVerificationInfo = info
	}
}

// CreatePresentation is a convenience method to assemble combined format for presentation
// using selected disclosures (claimsToDisclose) and optional holder verification.
// This call assumes that combinedFormatForIssuance has already been parsed and verified using Parse() function.
//
// For presentation to a Verifier, the Holder MUST perform the following (or equivalent) steps:
//   - Decide which Disclosures to release to the Verifier, obtaining proper End-User consent if necessary.
//   - If Holder Binding is required, create a Holder Binding JWT.
//   - Create the Combined Format for Presentation from selected Disclosures and Holder Verification JWT(if applicable).
//   - Send the Presentation to the Verifier.
func CreatePresentation(combinedFormatForIssuance string, claimsToDisclose []string, opts ...Option) (string, error) {
	hOpts := &options{}

	for _, opt := range opts {
		opt(hOpts)
	}

	cfi := common.ParseCombinedFormatForIssuance(combinedFormatForIssuance)

	if len(cfi.Disclosures) == 0 {
		return "", fmt.Errorf("no disclosures found in SD-JWT")
	}

	disclosuresMap := common.SliceToMap(cfi.Disclosures)

	for _, ctd := range claimsToDisclose {
		if _, ok := disclosuresMap[ctd]; !ok {
			return "", fmt.Errorf("disclosure '%s' not found in SD-JWT", ctd)
		}
	}

	var err error

	var hbJWT string

	if hOpts.holderVerificationInfo != nil {
		hbJWT, err = CreateHolderVerification(hOpts.holderVerificationInfo)
		if err != nil {
			return "", fmt.Errorf("failed to create holder verification: %w", err)
		}
	}

	cf := common.CombinedFormatForPresentation{
		SDJWT:              cfi.SDJWT,
		Disclosures:        claimsToDisclose,
		HolderVerification: hbJWT,
	}

	return cf.Serialize(), nil
}

// CreateHolderVerification will create holder verification from binding info.
func CreateHolderVerification(info *BindingInfo) (string, error) {
	hbJWT, err := afgjwt.NewSigned(info.Payload, info.Headers, info.Signer)
	if err != nil {
		return "", err
	}

	return hbJWT.Serialize(false)
}

// NoopSignatureVerifier is no-op signature verifier (signature will not get checked).
type NoopSignatureVerifier struct {
}

// Verify implements signature verification.
func (sv *NoopSignatureVerifier) Verify(joseHeaders jose.Headers, payload, signingInput, signature []byte) error {
	return nil
}<|MERGE_RESOLUTION|>--- conflicted
+++ resolved
@@ -121,22 +121,12 @@
 		return nil, err
 	}
 
-<<<<<<< HEAD
 	if pOpts.sdjwtV5Validation {
 		// Apply additional validation for V5.
 		if err = applySDJWTV5Validation(signedJWT, cfi.Disclosures, pOpts); err != nil {
 			return nil, err
 		}
 	}
-=======
-	//switch common.SDJWTVersionV5 {
-	//case common.SDJWTVersionV5:
-	//	// Apply additional validation for V5.
-	//	if err = applySDJWTV5Validation(signedJWT, cfi.Disclosures, pOpts); err != nil {
-	//		return nil, err
-	//	}
-	//}
->>>>>>> 09d03400
 
 	err = common.VerifyDisclosuresInSDJWT(cfi.Disclosures, signedJWT)
 	if err != nil {
