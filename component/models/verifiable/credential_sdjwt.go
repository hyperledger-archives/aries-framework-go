/*
Copyright Avast Software. All Rights Reserved.

SPDX-License-Identifier: Apache-2.0
*/

package verifiable

import (
	"crypto"
	"encoding/json"
	"fmt"

	"github.com/hyperledger/aries-framework-go/component/kmscrypto/doc/jose"

	"github.com/hyperledger/aries-framework-go/component/models/sdjwt/common"
	"github.com/hyperledger/aries-framework-go/component/models/sdjwt/holder"
	"github.com/hyperledger/aries-framework-go/component/models/sdjwt/issuer"
	json2 "github.com/hyperledger/aries-framework-go/component/models/util/json"
)

type marshalDisclosureOpts struct {
	includeAllDisclosures bool
	discloseIfAvailable   []string
	discloseRequired      []string
	holderBinding         *holder.BindingInfo
	signer                jose.Signer
	signingKeyID          string
}

// MarshalDisclosureOption provides an option for Credential.MarshalWithDisclosure.
type MarshalDisclosureOption func(opts *marshalDisclosureOpts)

// TODO: should DiscloseGiven(IfAvailable|Required) have path semantics for disclosure?

// DiscloseGivenIfAvailable sets that the disclosures with the given claim names will be disclosed by
// Credential.MarshalWithDisclosure.
//
// If any name provided does not have a matching disclosure, Credential.MarshalWithDisclosure will skip the name.
//
// Will result in an error if this option is provided alongside DiscloseAll.
func DiscloseGivenIfAvailable(disclosureNames []string) MarshalDisclosureOption {
	return func(opts *marshalDisclosureOpts) {
		opts.discloseIfAvailable = disclosureNames
	}
}

// DiscloseGivenRequired sets that the disclosures with the given claim names will be disclosed by
// Credential.MarshalWithDisclosure.
//
// If any name provided does not have a matching disclosure, Credential.MarshalWithDisclosure will return an error.
//
// Will result in an error if this option is provided alongside DiscloseAll.
func DiscloseGivenRequired(disclosureNames []string) MarshalDisclosureOption {
	return func(opts *marshalDisclosureOpts) {
		opts.discloseRequired = disclosureNames
	}
}

// DiscloseAll sets that all disclosures in the given Credential will be disclosed by Credential.MarshalWithDisclosure.
//
// Will result in an error if this option is provided alongside DiscloseGivenIfAvailable or DiscloseGivenRequired.
func DiscloseAll() MarshalDisclosureOption {
	return func(opts *marshalDisclosureOpts) {
		opts.includeAllDisclosures = true
	}
}

// DisclosureHolderBinding option configures Credential.MarshalWithDisclosure to include a holder binding.
func DisclosureHolderBinding(binding *holder.BindingInfo) MarshalDisclosureOption {
	return func(opts *marshalDisclosureOpts) {
		opts.holderBinding = binding
	}
}

// DisclosureSigner option provides Credential.MarshalWithDisclosure with a signer that will be used to create an SD-JWT
// if the given Credential wasn't already parsed from SD-JWT.
func DisclosureSigner(signer jose.Signer, signingKeyID string) MarshalDisclosureOption {
	return func(opts *marshalDisclosureOpts) {
		opts.signer = signer
		opts.signingKeyID = signingKeyID
	}
}

// MarshalWithDisclosure marshals a SD-JWT credential in combined format for presentation, including precisely
// the disclosures indicated by provided options, and optionally a holder binding if given the requisite option.
func (vc *Credential) MarshalWithDisclosure(opts ...MarshalDisclosureOption) (string, error) {
	options := &marshalDisclosureOpts{}

	for _, opt := range opts {
		opt(options)
	}

	if options.includeAllDisclosures && (len(options.discloseIfAvailable) > 0 || len(options.discloseRequired) > 0) {
		return "", fmt.Errorf("incompatible options provided")
	}

	if vc.JWT != "" && vc.SDJWTHashAlg != "" {
		return filterSDJWTVC(vc, options)
	}

	if options.signer == nil {
		return "", fmt.Errorf("credential needs signer to create SD-JWT")
	}

	return createSDJWTPresentation(vc, options)
}

func filterSDJWTVC(vc *Credential, options *marshalDisclosureOpts) (string, error) {
	disclosureCodes, err := filteredDisclosureCodes(vc.SDJWTDisclosures, options)
	if err != nil {
		return "", err
	}

	cf := common.CombinedFormatForPresentation{
		SDJWT:         vc.JWT,
		Disclosures:   disclosureCodes,
		HolderBinding: vc.SDHolderBinding,
	}

	if options.holderBinding != nil {
		cf.HolderBinding, err = holder.CreateHolderBinding(options.holderBinding)
		if err != nil {
			return "", fmt.Errorf("failed to create holder binding: %w", err)
		}
	}

	return cf.Serialize(), nil
}

func createSDJWTPresentation(vc *Credential, options *marshalDisclosureOpts) (string, error) {
	issued, err := makeSDJWT(vc, options.signer, options.signingKeyID)
	if err != nil {
		return "", fmt.Errorf("creating SD-JWT from Credential: %w", err)
	}

	disclosureClaims, err := common.GetDisclosureClaims(issued.Disclosures)
	if err != nil {
		return "", fmt.Errorf("parsing disclosure claims from vc sdjwt: %w", err)
	}

	disclosureCodes, err := filteredDisclosureCodes(disclosureClaims, options)
	if err != nil {
		return "", err
	}

	var presOpts []holder.Option

	if options.holderBinding != nil {
		presOpts = append(presOpts, holder.WithHolderBinding(options.holderBinding))
	}

	issuedSerialized, err := issued.Serialize(false)
	if err != nil {
		return "", fmt.Errorf("serializing SD-JWT for presentation: %w", err)
	}

	combinedSDJWT, err := holder.CreatePresentation(issuedSerialized, disclosureCodes, presOpts...)
	if err != nil {
		return "", fmt.Errorf("create SD-JWT presentation: %w", err)
	}

	return combinedSDJWT, nil
}

func filteredDisclosureCodes(
	availableDisclosures []*common.DisclosureClaim,
	options *marshalDisclosureOpts,
) ([]string, error) {
	var (
		useDisclosures  []*common.DisclosureClaim
		err             error
		disclosureCodes []string
	)

	if options.includeAllDisclosures {
		useDisclosures = availableDisclosures
	} else {
		useDisclosures, err = filterDisclosures(availableDisclosures,
			options.discloseIfAvailable, options.discloseRequired)
		if err != nil {
			return nil, err
		}
	}

	for _, disclosure := range useDisclosures {
		disclosureCodes = append(disclosureCodes, disclosure.Disclosure)
	}

	return disclosureCodes, nil
}

func filterDisclosures(
	disclosures []*common.DisclosureClaim,
	ifAvailable, required []string,
) ([]*common.DisclosureClaim, error) {
	ifAvailMap := map[string]*common.DisclosureClaim{}
	reqMap := map[string]*common.DisclosureClaim{}

	for _, name := range ifAvailable {
		ifAvailMap[name] = nil
	}

	for _, name := range required {
		reqMap[name] = nil

		delete(ifAvailMap, name) // avoid listing a disclosure twice, if it's in both lists
	}

	for _, disclosure := range disclosures {
		if _, ok := ifAvailMap[disclosure.Name]; ok {
			ifAvailMap[disclosure.Name] = disclosure
		}

		if _, ok := reqMap[disclosure.Name]; ok {
			reqMap[disclosure.Name] = disclosure
		}
	}

	var out []*common.DisclosureClaim

	for _, claim := range ifAvailMap {
		if claim != nil {
			out = append(out, claim)
		}
	}

	for _, claim := range reqMap {
		if claim == nil {
			return nil, fmt.Errorf("disclosure list missing required claim")
		}

		out = append(out, claim)
	}

	return out, nil
}

type makeSDJWTOpts struct {
<<<<<<< HEAD
	hashAlg crypto.Hash
	version common.SDJWTVersion
=======
	hashAlg                      crypto.Hash
	sdjwtCredentialPayloadFormat bool
>>>>>>> d348468f
}

// MakeSDJWTOption provides an option for creating an SD-JWT from a VC.
type MakeSDJWTOption func(opts *makeSDJWTOpts)

// MakeSDJWTWithHash sets the hash to use for an SD-JWT VC.
func MakeSDJWTWithHash(hash crypto.Hash) MakeSDJWTOption {
	return func(opts *makeSDJWTOpts) {
		opts.hashAlg = hash
	}
}

<<<<<<< HEAD
// MakeSDJWTWithVersion sets version for SD-JWT VC.
func MakeSDJWTWithVersion(version common.SDJWTVersion) MakeSDJWTOption {
	return func(opts *makeSDJWTOpts) {
		opts.version = version
=======
// WithSDJWTCredentialPayloadFormat sets the payload format in SD-JWT VC.
// Key difference with default format is that returned object does not contain custom "vc" root claim.
// Example:
//
//	https://www.ietf.org/archive/id/draft-ietf-oauth-selective-disclosure-jwt-05.html#name-example-4b-w3c-verifiable-c.
func WithSDJWTCredentialPayloadFormat() MakeSDJWTOption {
	return func(opts *makeSDJWTOpts) {
		opts.sdjwtCredentialPayloadFormat = true
>>>>>>> d348468f
	}
}

// MakeSDJWT creates an SD-JWT in combined format for issuance, with all fields in credentialSubject converted
// recursively into selectively-disclosable SD-JWT claims.
func (vc *Credential) MakeSDJWT(signer jose.Signer, signingKeyID string, options ...MakeSDJWTOption) (string, error) {
	sdjwt, err := makeSDJWT(vc, signer, signingKeyID, options...)
	if err != nil {
		return "", err
	}

	sdjwtSerialized, err := sdjwt.Serialize(false)
	if err != nil {
		return "", fmt.Errorf("serializing SD-JWT: %w", err)
	}

	return sdjwtSerialized, nil
}

func makeSDJWT(vc *Credential, signer jose.Signer, signingKeyID string, options ...MakeSDJWTOption,
) (*issuer.SelectiveDisclosureJWT, error) {
	opts := &makeSDJWTOpts{}

	for _, option := range options {
		option(opts)
	}

	claims, err := vc.JWTClaims(false)
	if err != nil {
		return nil, fmt.Errorf("constructing VC JWT claims: %w", err)
	}

	var claimBytes []byte
	if opts.sdjwtCredentialPayloadFormat {
		claimBytes, err = claims.ToSDJWTCredentialPayload()
	} else {
		claimBytes, err = json.Marshal(claims)
	}

	if err != nil {
		return nil, err
	}

	claimMap := map[string]interface{}{}

	err = json.Unmarshal(claimBytes, &claimMap)
	if err != nil {
		return nil, err
	}

	headers := map[string]interface{}{
		jose.HeaderKeyID: signingKeyID,
	}
	if opts.version == common.SDJWTVersionV5 {
		headers[jose.HeaderType] = "vc+sd-jwt"
	}

	issuerOptions := []issuer.NewOpt{
		issuer.WithStructuredClaims(true),
		issuer.WithNonSelectivelyDisclosableClaims([]string{"id"}),
<<<<<<< HEAD
		issuer.WithSDJWTWithVersion(opts.version),
=======
		issuer.WithSDJWTCredentialFormat(opts.sdjwtCredentialPayloadFormat),
>>>>>>> d348468f
	}

	if opts.hashAlg != 0 {
		issuerOptions = append(issuerOptions, issuer.WithHashAlgorithm(opts.hashAlg))
	}

	sdjwt, err := issuer.NewFromVC(claimMap, headers, signer, issuerOptions...)
	if err != nil {
		return nil, fmt.Errorf("creating SD-JWT from VC: %w", err)
	}

	return sdjwt, nil
}

type displayCredOpts struct {
	displayAll   bool
	displayGiven []string
}

// DisplayCredentialOption provides an option for Credential.CreateDisplayCredential.
type DisplayCredentialOption func(opts *displayCredOpts)

// DisplayAllDisclosures sets that Credential.CreateDisplayCredential will include all disclosures in the generated
// credential.
func DisplayAllDisclosures() DisplayCredentialOption {
	return func(opts *displayCredOpts) {
		opts.displayAll = true
	}
}

// DisplayGivenDisclosures sets that Credential.CreateDisplayCredential will include only the given disclosures in the
// generated credential.
func DisplayGivenDisclosures(given []string) DisplayCredentialOption {
	return func(opts *displayCredOpts) {
		opts.displayGiven = append(opts.displayGiven, given...)
	}
}

// CreateDisplayCredential creates, for SD-JWT credentials, a Credential whose selective-disclosure subject fields
// are replaced with the disclosure data.
//
// Options may be provided to filter the disclosures that will be included in the display credential. If a disclosure is
// not included, the associated claim will not be present in the returned credential.
//
// If the calling Credential is not an SD-JWT credential, this method returns the credential itself.
func (vc *Credential) CreateDisplayCredential( // nolint:funlen,gocyclo
	opts ...DisplayCredentialOption,
) (*Credential, error) {
	options := &displayCredOpts{}

	for _, opt := range opts {
		opt(options)
	}

	if options.displayAll && len(options.displayGiven) > 0 {
		return nil, fmt.Errorf("incompatible options provided")
	}

	if vc.SDJWTHashAlg == "" || vc.JWT == "" {
		return vc, nil
	}

	credClaims, err := unmarshalJWSClaims(vc.JWT, false, nil)
	if err != nil {
		return nil, fmt.Errorf("unmarshal VC JWT claims: %w", err)
	}

	credClaims.refineFromJWTClaims()

	useDisclosures := filterDisclosureList(vc.SDJWTDisclosures, options)

	newVCObj, err := common.GetDisclosedClaims(useDisclosures, credClaims.VC)
	if err != nil {
		return nil, fmt.Errorf("assembling disclosed claims into vc: %w", err)
	}

	if subj, ok := newVCObj["credentialSubject"].(map[string]interface{}); ok {
		clearEmpty(subj)
	}

	vcBytes, err := json.Marshal(&newVCObj)
	if err != nil {
		return nil, fmt.Errorf("marshalling vc object to JSON: %w", err)
	}

	newVC, err := populateCredential(vcBytes, nil)
	if err != nil {
		return nil, fmt.Errorf("parsing new VC from JSON: %w", err)
	}

	return newVC, nil
}

// CreateDisplayCredentialMap creates, for SD-JWT credentials, a Credential whose selective-disclosure subject fields
// are replaced with the disclosure data.
//
// Options may be provided to filter the disclosures that will be included in the display credential. If a disclosure is
// not included, the associated claim will not be present in the returned credential.
//
// If the calling Credential is not an SD-JWT credential, this method returns the credential itself.
func (vc *Credential) CreateDisplayCredentialMap( // nolint:funlen,gocyclo
	opts ...DisplayCredentialOption,
) (map[string]interface{}, error) {
	options := &displayCredOpts{}

	for _, opt := range opts {
		opt(options)
	}

	if options.displayAll && len(options.displayGiven) > 0 {
		return nil, fmt.Errorf("incompatible options provided")
	}

	if vc.SDJWTHashAlg == "" || vc.JWT == "" {
		bytes, err := vc.MarshalJSON()
		if err != nil {
			return nil, err
		}

		return json2.ToMap(bytes)
	}

	credClaims, err := unmarshalJWSClaims(vc.JWT, false, nil)
	if err != nil {
		return nil, fmt.Errorf("unmarshal VC JWT claims: %w", err)
	}

	credClaims.refineFromJWTClaims()

	useDisclosures := filterDisclosureList(vc.SDJWTDisclosures, options)

	newVCObj, err := common.GetDisclosedClaims(useDisclosures, credClaims.VC)
	if err != nil {
		return nil, fmt.Errorf("assembling disclosed claims into vc: %w", err)
	}

	if subj, ok := newVCObj["credentialSubject"].(map[string]interface{}); ok {
		clearEmpty(subj)
	}

	return newVCObj, nil
}

func filterDisclosureList(disclosures []*common.DisclosureClaim, options *displayCredOpts) []*common.DisclosureClaim {
	if options.displayAll {
		return disclosures
	}

	displayGivenMap := map[string]struct{}{}

	for _, given := range options.displayGiven {
		displayGivenMap[given] = struct{}{}
	}

	var out []*common.DisclosureClaim

	for _, disclosure := range disclosures {
		if _, ok := displayGivenMap[disclosure.Name]; ok {
			out = append(out, disclosure)
		}
	}

	return out
}

func clearEmpty(claims map[string]interface{}) {
	for name, value := range claims {
		if valueObj, ok := value.(map[string]interface{}); ok {
			clearEmpty(valueObj)

			if len(valueObj) == 0 {
				delete(claims, name)
			}
		}
	}
}<|MERGE_RESOLUTION|>--- conflicted
+++ resolved
@@ -237,13 +237,9 @@
 }
 
 type makeSDJWTOpts struct {
-<<<<<<< HEAD
-	hashAlg crypto.Hash
-	version common.SDJWTVersion
-=======
 	hashAlg                      crypto.Hash
 	sdjwtCredentialPayloadFormat bool
->>>>>>> d348468f
+	version common.SDJWTVersion
 }
 
 // MakeSDJWTOption provides an option for creating an SD-JWT from a VC.
@@ -256,21 +252,21 @@
 	}
 }
 
-<<<<<<< HEAD
+// WithSDJWTCredentialPayloadFormat sets the payload format in SD-JWT VC.
+// Key difference with default format is that returned object does not contain custom "vc" root claim.
+// Example:
+//
+//	https://www.ietf.org/archive/id/draft-ietf-oauth-selective-disclosure-jwt-05.html#name-example-4b-w3c-verifiable-c.
+func WithSDJWTCredentialPayloadFormat() MakeSDJWTOption {
+	return func(opts *makeSDJWTOpts) {
+		opts.sdjwtCredentialPayloadFormat = true
+	}
+}
+
 // MakeSDJWTWithVersion sets version for SD-JWT VC.
 func MakeSDJWTWithVersion(version common.SDJWTVersion) MakeSDJWTOption {
 	return func(opts *makeSDJWTOpts) {
 		opts.version = version
-=======
-// WithSDJWTCredentialPayloadFormat sets the payload format in SD-JWT VC.
-// Key difference with default format is that returned object does not contain custom "vc" root claim.
-// Example:
-//
-//	https://www.ietf.org/archive/id/draft-ietf-oauth-selective-disclosure-jwt-05.html#name-example-4b-w3c-verifiable-c.
-func WithSDJWTCredentialPayloadFormat() MakeSDJWTOption {
-	return func(opts *makeSDJWTOpts) {
-		opts.sdjwtCredentialPayloadFormat = true
->>>>>>> d348468f
 	}
 }
 
@@ -331,11 +327,8 @@
 	issuerOptions := []issuer.NewOpt{
 		issuer.WithStructuredClaims(true),
 		issuer.WithNonSelectivelyDisclosableClaims([]string{"id"}),
-<<<<<<< HEAD
+		issuer.WithSDJWTCredentialFormat(opts.sdjwtCredentialPayloadFormat),
 		issuer.WithSDJWTWithVersion(opts.version),
-=======
-		issuer.WithSDJWTCredentialFormat(opts.sdjwtCredentialPayloadFormat),
->>>>>>> d348468f
 	}
 
 	if opts.hashAlg != 0 {
